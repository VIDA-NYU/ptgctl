'''Various tools for faking hololens data.


WARNING: this doesn't upload video in the right format. 

'''
import os
import io
import time
import asyncio
import cv2
from .. import util
from ptgctl.holoframe import dump_v3, load


CAM_POS_SIDS = ['main', 'glr', 'glf', 'grf', 'grr']


async def _imshow(api, sid, *a, **kw):
    from . import display
    return await display.imshow.asyncio(api, sid, *a, **kw)

@util.async2sync
async def video_loop(api, src=0, pos=0, **kw):    
    '''Send video (by default your webcam) to the API and pull it back to display on screen.'''
    sid = CAM_POS_SIDS[pos]
    await util.async_first_done(
        video.asyncio(api, src, pos, **kw),
        _imshow(api, sid),
    )


DIVS = 4
@util.async2sync
async def video(api, src=0, pos=0, width=0.3, shape=None, fps=15, speed=1, stepbystep=False, prefix=None, skill=None):
    '''Send video (by default your webcam) to the API.'''
    sid = CAM_POS_SIDS[pos]
    sid = f'{prefix or ""}{sid}'
<<<<<<< HEAD
=======
    if skill:
        api.session.start_recipe(skill)
>>>>>>> 685c7396
    tlast = 0
    async with api.data_push_connect(sid, batch=True) as ws:
        async for im in _video_feed(src, fps, shape, speed=speed):
            if pos:
                im = _fake_side_cam(im, pos, width)
            # else:
            #     im = cv2.cvtColor(im, cv2.COLOR_BGR2RGB)
            # print(dump_v3(im))
            # print(load(dump_v3(im)))
            if stepbystep:
                input()
            t=time.time()
            await ws.send_data([dump_v3(im)], [sid], [util.format_epoch_time(t, tlast)])
            tlast = t
    
def _img_dump(im, format='jpeg'):
    from PIL import Image
    output = io.BytesIO()
    Image.fromarray(im).save(output, format=format)
    return output.getvalue()



def _fake_side_cam(im, pos=0, width=0.3):
    if pos:  # emulate l/r grey cameras
        im = cv2.cvtColor(im, cv2.COLOR_BGR2GRAY)
        _, W = im.shape[:2]
        i = int(W * (1 - width) * (pos - 1) / (DIVS - 1))
        im = im[:, i:i + int(W * width)]
    return im


async def _video_feed(src, fps=None, shape=None, speed=None):
    import tqdm
    if src is False:
        import numpy as np
        if isinstance(shape, int):
            shape = (shape, shape, 3)
        if shape is None:
            shape = (300, 400, 3)
        with tqdm.tqdm() as pbar:
            while True:
                yield np.random.uniform(0, 255, shape).astype('uint8')
                pbar.update()
                if fps:
                    await asyncio.sleep(1/fps)
            return
    cap = cv2.VideoCapture(src)
    n_frames = cap.get(cv2.CAP_PROP_FRAME_COUNT)
    vid_fps = cap.get(cv2.CAP_PROP_FPS)
    duration = n_frames/vid_fps
    fps = fps or vid_fps
    skip = (vid_fps / fps if fps else 1)*speed
    if not cap.isOpened():
        raise ValueError(f"{cap}")
    
    t0 = t00 = time.time()
    lag = 0
    fps_counter = 0
    with tqdm.tqdm(total=int(duration*fps/speed), desc=f'{os.path.basename(src)}: fps={vid_fps:.0f}->{fps:.0f} [x{speed:.1g}]. duration={duration:.1f}s') as pbar:
        while True:
            ret, im = cap.read()
            if not ret:
                break
            fps_counter += 1
            while fps_counter >= skip:
                fps_counter -= skip

                if isinstance(shape, int):
                    ratio = max(shape/im.shape[0], shape/im.shape[1])
                    im = cv2.resize(im, (0, 0), fx=ratio, fy=ratio)
                elif shape:
                    im = cv2.resize(im, (shape[1], shape[0]))
                yield im
                pbar.update()
                if fps:
                    t = time.time()
                    dt = 1/fps - (t-t0) - lag
                    await asyncio.sleep(max(0, dt))
                    lag = max(-dt, 0)
                    t0 = t + max(0, dt)
    print(f"Done. took {time.time()-t00:.1f} seconds.")


@util.async2sync
async def audio(api, sid='mic0', device=None, weird_offset=1.6):
    from .audio import AudioRecorder, pack_audio
    with AudioRecorder(device=device) as rec:
        offset = 0
        while True:
            async with api.data_push_connect(sid) as ws:
                while True:
                    y, pos = rec.read()
                    if y is None:
                        await asyncio.sleep(1e-6)
                        continue
                    print(y.shape, pos, pos-offset, len(ws.ws.messages), rec.q.qsize())
                    await ws.send_data(
                        [pack_audio(y, pos, rec.sr, rec.channels)],
                        [sid],
                    )

                    # for some reason, after appoximately this many samples,
                    # the websocket stops streaming and will stop streaming 
                    # until around 2.2e6 at which point it crashes. To fix,
                    # we just restart the websocket before it gets to that 
                    # point.
                    if weird_offset and pos-offset > weird_offset * 1e6:
                        offset=pos
                        break

def wsvars(ws):
    return {(k, v) for k, v in vars(ws).items() if isinstance(v, (int, str, bool))}


@util.async2sync
async def movie(api, src, fps=15):
    import time
    import numpy as np
    import ptgctl
    import ptgctl.util
    from ptgctl import holoframe
    from ptgctl.tools.audio import AudioPlayer, pack_audio

    from moviepy.video.io.VideoFileClip import VideoFileClip

    # api = ptgctl.API('test', 'test')
    sids = ['main', 'mic0'] # 

    start_time = time.time()
    pos = 0

    video = VideoFileClip(src)
    audio = video.audio
    audio_data = audio.to_soundarray().astype(np.float32)
    audio_sr = audio.fps

    # with AudioPlayer() as player:
    async with api.data_push_connect(sids) as ws:
        for t in np.arange(0, video.duration, 1/fps):
            
            video_frame = video.get_frame(t)
            audio_frame = audio_data[int(t * audio_sr):int((t + 1/fps) * audio_sr)][:,:1]#.mean(axis=1, keepdims=True)

            # pos += audio_frame.size
            pos = round((t + 1/fps) * audio_sr)
            await ws.send_data(
                [
                    holoframe.dump_v3(video_frame[:,:,::-1]), # [H, W, C]: BGR
                    pack_audio(audio_frame, pos, audio_sr, 1), # [time, 1]
                ], 
                sids,
                [ptgctl.util.format_epoch_time(start_time + t)]*len(sids))
            await asyncio.sleep(1/fps)
<|MERGE_RESOLUTION|>--- conflicted
+++ resolved
@@ -36,11 +36,8 @@
     '''Send video (by default your webcam) to the API.'''
     sid = CAM_POS_SIDS[pos]
     sid = f'{prefix or ""}{sid}'
-<<<<<<< HEAD
-=======
     if skill:
         api.session.start_recipe(skill)
->>>>>>> 685c7396
     tlast = 0
     async with api.data_push_connect(sid, batch=True) as ws:
         async for im in _video_feed(src, fps, shape, speed=speed):
